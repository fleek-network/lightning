[package]
name = "lightning-cli"
version = "0.1.0"
edition = "2021"
default-run = "lightning-node"

# See more keys and their definitions at https://doc.rust-lang.org/cargo/reference/manifest.html

[dependencies]
lightning-interfaces = { path = "../interfaces" }
lightning-application = { path = "../application" }
lightning-broadcast = { path = "../broadcast" }
lightning-blockstore = { path = "../blockstore" }
lightning-blockstore-server = { path = "../blockstore-server" }
lightning-consensus = { path = "../consensus" }
lightning-fetcher = { path = "../fetcher" }
lightning-handshake = { path = "../handshake" }
lightning-notifier = { path = "../notifier" }
lightning-origin-ipfs = { path = "../origin-ipfs" }
lightning-rep-collector = { path = "../rep-collector" }
lightning-resolver = { path = "../resolver" }
lightning-rpc = { path = "../rpc" }
lightning-service-executor = { path = "../service-executor" }
lightning-topology = { path = "../topology" }
lightning-types = { path = "../types" }
lightning-pool = { path = "../pool" }
lightning-signer = { path = "../signer" }
lightning-utils = { path = "../utils" }
lightning-node = { path = "../node" }
mock = { path = "../mock" }
fleek-crypto.workspace = true
resolved-pathbuf.workspace = true
infusion.workspace = true
tokio.workspace = true
anyhow.workspace = true
serde.workspace = true
clap = { version = "4.4.2", features = ["derive"] }
tracing.workspace = true
tracing-subscriber = "0.3"
console-subscriber = { version = "0.2.0" }
fleek-blake3 = "1.5"
serde_json.workspace = true
reqwest = { workspace = true, features = ["json"] }
rand.workspace = true
<<<<<<< HEAD
=======
human-panic = "1.2.2"
compile-time-run = "0.2.12"
nix = { version = "0.27.1", features = [ "signal" ] }
>>>>>>> c4afb65d

[[bin]]
name = "lightning-node"
path = "src/main.rs"<|MERGE_RESOLUTION|>--- conflicted
+++ resolved
@@ -42,12 +42,9 @@
 serde_json.workspace = true
 reqwest = { workspace = true, features = ["json"] }
 rand.workspace = true
-<<<<<<< HEAD
-=======
 human-panic = "1.2.2"
 compile-time-run = "0.2.12"
 nix = { version = "0.27.1", features = [ "signal" ] }
->>>>>>> c4afb65d
 
 [[bin]]
 name = "lightning-node"
