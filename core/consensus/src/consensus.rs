--- conflicted
+++ resolved
@@ -235,7 +235,6 @@
         (narwhal_committee, worker_cache, epoch, epoch_end)
     }
 
-<<<<<<< HEAD
     async fn wait_to_signal_epoch_change(
         &self,
         time_until_change: Duration,
@@ -244,19 +243,28 @@
     ) {
         if is_committee {
             let txn_socket = self.txn_socket.clone();
+            let query_runner = self.query_runner.clone();
             task::spawn(async move {
                 time::sleep(time_until_change).await;
                 info!("Narwhal: Signalling ready to change epoch");
                 // We shouldnt panic here lets repeatedly try.
-                while txn_socket
-                    .run(UpdateMethod::ChangeEpoch { epoch })
-                    .await
-                    .is_err()
-                {
-                    error!(
-                        "Error sending change epoch transaction to signer interface, trying again..."
-                    );
-                    time::sleep(Duration::from_secs(1)).await;
+                loop {
+                    while txn_socket
+                        .run(UpdateMethod::ChangeEpoch { epoch })
+                        .await
+                        .is_err()
+                    {
+                        error!(
+                            "Error sending change epoch transaction to signer interface, trying again..."
+                        );
+                        time::sleep(Duration::from_secs(1)).await;
+                    }
+
+                    time::sleep(Duration::from_secs(120)).await;
+                    let new_epoch = query_runner.get_epoch();
+                    if new_epoch != epoch {
+                        break;
+                    }
                 }
             });
         }
@@ -272,32 +280,6 @@
 
             if epoch == new_epoch {
                 std::process::abort();
-=======
-    async fn wait_to_signal_epoch_change(&self, time_until_change: Duration, epoch: Epoch) {
-        let txn_socket = self.txn_socket.clone();
-        let query_runner = self.query_runner.clone();
-        task::spawn(async move {
-            time::sleep(time_until_change).await;
-            info!("Narwhal: Signalling ready to change epoch");
-            // We shouldnt panic here lets repeatedly try.
-            loop {
-                while txn_socket
-                    .run(UpdateMethod::ChangeEpoch { epoch })
-                    .await
-                    .is_err()
-                {
-                    error!(
-                        "Error sending change epoch transaction to signer interface, trying again..."
-                    );
-                    time::sleep(Duration::from_secs(1)).await;
-                }
-
-                time::sleep(Duration::from_secs(120)).await;
-                let new_epoch = query_runner.get_epoch();
-                if new_epoch != epoch {
-                    break;
-                }
->>>>>>> 82c07453
             }
         });
     }
