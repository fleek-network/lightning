--- conflicted
+++ resolved
@@ -156,11 +156,7 @@
     pub fn register_stream_service(
         &mut self,
         service_scope: ServiceScope,
-<<<<<<< HEAD
-    ) -> (Sender<StreamRequest>, Receiver<(RequestHeader, Channel)>) {
-=======
-    ) -> (Sender<ChannelRequest>, Receiver<(NodeIndex, Channel)>) {
->>>>>>> 4c0a877b
+    ) -> (Sender<ChannelRequest>, Receiver<(RequestHeader, Channel)>) {
         self.network_overlay.register_stream_service(service_scope)
     }
 
