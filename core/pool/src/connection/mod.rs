pub mod connector;

use std::io;

use anyhow::Result;
use bytes::Bytes;
use futures::{SinkExt, StreamExt};
use lightning_interfaces::types::NodeIndex;
use lightning_interfaces::{RequestHeader, ServiceScope};
use tokio::io::{AsyncReadExt, AsyncWriteExt};
use tokio::sync::mpsc::{Receiver, Sender};
use tokio::sync::oneshot;
use tokio_util::codec::{FramedRead, FramedWrite, LengthDelimitedCodec};

use crate::endpoint::ConnectionEvent;
use crate::muxer::{ConnectionInterface, NetChannel};
use crate::overlay::Message;
use crate::pool::{Request, Response, Status};
use crate::state::Stats;

/// Context for driving the connection.
pub struct Context<C> {
    /// The multiplexed connection.
    connection: C,
    /// The peer's index.
    peer: NodeIndex,
    /// Receive requests to perform on connection.
    service_request_rx: Receiver<ServiceRequest>,
    /// Send events from this connection.
    connection_event_tx: Sender<ConnectionEvent>,
}

impl<C: ConnectionInterface> Context<C> {
    pub fn new(
        connection: C,
        peer: NodeIndex,
        service_request_rx: Receiver<ServiceRequest>,
        connection_event_tx: Sender<ConnectionEvent>,
    ) -> Self {
        Self {
            connection,
            peer,
            service_request_rx,
            connection_event_tx,
        }
    }
}

pub async fn connection_loop<C: ConnectionInterface>(mut ctx: Context<C>) -> Result<()> {
    let mut connection = ctx.connection.clone();
    loop {
        tokio::select! {
            accept_result = ctx.connection.accept_bi_stream() => {
                let (stream_tx, stream_rx) = match accept_result {
                    Ok(streams) => streams,
                    Err(e) => {
                        return Err(e.into());
                    }
                };
                let connection_event_tx = ctx.connection_event_tx.clone();
                let peer = ctx.peer;
                tokio::spawn(async move {
                    if let Err(e) =
                        handle_incoming_bi_stream::<C>(
                            peer,
                            (stream_tx, stream_rx),
                            connection_event_tx
                        ).await
                    {
                        tracing::error!(
                            "failed to handle incoming bi-stream with peer with index {peer}: {e:?}"
                        );
                    }
                });
            }
            accept_result = connection.accept_uni_stream() => {
                let stream_rx = match accept_result {
                    Ok(stream) => stream,
                    Err(e) => {
                        return Err(e.into());
                    }
                };
                let connection_event_tx = ctx.connection_event_tx.clone();
                let peer = ctx.peer;
                tokio::spawn(async move {
                    if let Err(e) =
                        handle_incoming_uni_stream::<C>(
                            peer,
                            stream_rx,
                            connection_event_tx
                        ).await
                    {
                        tracing::error!(
                            "failed to handle incoming uni-stream from peer with index {peer}: {e:?}"
                        );
                    }
                });
            }
            request = ctx.service_request_rx.recv() => {
                match request {
                    Some(ServiceRequest::SendMessage(message)) => {
                        tracing::trace!("handling a broadcast message request");
                        // We need to create a new stream on the connection.
                        let connection = ctx.connection.clone();
                        let peer = ctx.peer;
                        tokio::spawn(async move{
                            if let Err(e) = send_message(connection, message).await {
                                tracing::error!(
                                    "failed to send message to peer with index {peer}: {e:?}"
                                );
                            }
                        });
                    },
                    Some(ServiceRequest::SendRequest { service, request, respond }) => {
                        tracing::trace!("handling new outgoing request");
                        // We need to create a new stream on the connection for the channel.
                        let connection = ctx.connection.clone();
                        let peer = ctx.peer;
                        tokio::spawn(async move {
                            if let Err(e) = send_request(
                                connection,
                                service,
                                request,
                                respond
                            ).await {
                                tracing::error!(
                                    "there was an error when sending request to {peer}: {e:?}"
                                );
                            }
                        });
                    }
                    Some(ServiceRequest::Stats { respond }) => {
                        tracing::debug!("handling new stats request");
                        let _ = respond.send(ctx.connection.stats());
                    }
                    None => {
                        tracing::trace!(
                            "channel was dropped: closing the connection with peer {}",
                            ctx.peer
                        );
                        ctx.connection.close(0u8, b"close from disconnect");
                        break
                    },
                }
            }
        }
    }

    Ok(())
}
<<<<<<< HEAD

#[inline]
fn report_metrics(metrics: Stats) {
    histogram!(
        "lost_packets",
        Some("Lost packets"),
        metrics.lost_packets as f64
    );
    histogram!(
        "sent_packets",
        Some("Sent packets"),
        metrics.sent_packets as f64
    );
    histogram!(
        "congestion_events",
        Some("Congestion packets"),
        metrics.congestion_events as f64
    );
    histogram!(
        "congestion_window",
        Some("Congestion window"),
        metrics.cwnd as f64
    );
    histogram!(
        "black_holes_detected",
        Some("Black holes"),
        metrics.black_holes_detected as f64
    );
}

=======
>>>>>>> 0173d93d
async fn handle_incoming_uni_stream<C: ConnectionInterface>(
    peer: NodeIndex,
    stream_rx: C::RecvStream,
    connection_event_tx: Sender<ConnectionEvent>,
) -> Result<()> {
    let mut stream = FramedRead::new(stream_rx, LengthDelimitedCodec::new());
    while let Some(message) = stream.next().await {
        let message = Message::try_from(message?)?;
        connection_event_tx
            .send(ConnectionEvent::Broadcast { peer, message })
            .await
            .map_err(|_| anyhow::anyhow!("failed to send incoming network event"))?;
    }
    Ok(())
}

async fn handle_incoming_bi_stream<C: ConnectionInterface>(
    peer: NodeIndex,
    (stream_tx, mut stream_rx): (C::SendStream, C::RecvStream),
    connection_event_tx: Sender<ConnectionEvent>,
) -> Result<()> {
    // The peer opened a stream.
    // The first byte identifies the service.
    let mut buf = [0u8; 1];
    stream_rx.read_exact(&mut buf).await?;
    let service_scope = ServiceScope::try_from(buf[0])?;

    // Read the header.
    let mut channel = Box::new(NetChannel::new(stream_rx, stream_tx));
    let bytes_header = channel
        .next()
        .await
        .ok_or(anyhow::anyhow!("missing expected header"))??;
    let header = RequestHeader {
        peer,
        bytes: bytes_header,
    };
    let request = Request::new(channel);

    connection_event_tx
        .send(ConnectionEvent::IncomingRequest {
            peer,
            service_scope,
            request: (header, request),
        })
        .await
        .map_err(|_| anyhow::anyhow!("failed to send incoming network event"))
}

async fn send_message<C: ConnectionInterface>(mut connection: C, message: Message) -> Result<()> {
    let stream_tx = connection.open_uni_stream().await?;
    let mut writer = FramedWrite::new(stream_tx, LengthDelimitedCodec::new());
    writer.send(Bytes::from(message)).await?;
    writer.close().await.map_err(Into::into)
}

async fn send_request<C: ConnectionInterface>(
    mut connection: C,
    service: ServiceScope,
    request: Bytes,
    respond: oneshot::Sender<io::Result<Response>>,
) -> Result<()> {
    let sending_request = async {
        let (mut stream_tx, stream_rx) = connection.open_bi_stream().await?;
        // We send the service scope first so
        // that the receiver knows the service
        // that this stream belongs to.
        stream_tx.write_all(&[service as u8]).await?;

        let mut channel = Box::new(NetChannel::new(stream_rx, stream_tx));

        // Send our request.
        channel.send(request).await?;

        // Read the response header.
        let header = channel.next().await.ok_or(io::ErrorKind::BrokenPipe)??;

        // Todo: Use something better than bincode.
        let status: Status =
            bincode::deserialize(header.as_ref()).map_err(|_| io::ErrorKind::Other)?;

        Ok::<Response, io::Error>(Response::new(status, channel))
    };

    match sending_request.await {
        Ok(response) => {
            respond
                .send(Ok(response))
                .map_err(|_| anyhow::anyhow!("requester dropped the channel"))?;
        },
        Err(e) => {
            tracing::error!("unexpected error when sending a request: {e}");
            respond
                .send(Err(e))
                .map_err(|_| anyhow::anyhow!("requester dropped the channel"))?;
        },
    }

    Ok(())
}

/// Requests that will be performed on a connection.
pub enum ServiceRequest {
    SendMessage(Message),
    SendRequest {
        service: ServiceScope,
        request: Bytes,
        respond: oneshot::Sender<io::Result<Response>>,
    },
    Stats {
        respond: oneshot::Sender<Stats>,
    },
}<|MERGE_RESOLUTION|>--- conflicted
+++ resolved
@@ -148,39 +148,7 @@
 
     Ok(())
 }
-<<<<<<< HEAD
-
-#[inline]
-fn report_metrics(metrics: Stats) {
-    histogram!(
-        "lost_packets",
-        Some("Lost packets"),
-        metrics.lost_packets as f64
-    );
-    histogram!(
-        "sent_packets",
-        Some("Sent packets"),
-        metrics.sent_packets as f64
-    );
-    histogram!(
-        "congestion_events",
-        Some("Congestion packets"),
-        metrics.congestion_events as f64
-    );
-    histogram!(
-        "congestion_window",
-        Some("Congestion window"),
-        metrics.cwnd as f64
-    );
-    histogram!(
-        "black_holes_detected",
-        Some("Black holes"),
-        metrics.black_holes_detected as f64
-    );
-}
-
-=======
->>>>>>> 0173d93d
+
 async fn handle_incoming_uni_stream<C: ConnectionInterface>(
     peer: NodeIndex,
     stream_rx: C::RecvStream,
